/*
 * arch/arm/mm/cache-l2x0.c - L210/L220 cache controller support
 *
 * Copyright (C) 2007 ARM Limited
 * Copyright (c) 2009, 2011-2012, The Linux Foundation. All rights reserved.
 *
 * This program is free software; you can redistribute it and/or modify
 * it under the terms of the GNU General Public License version 2 as
 * published by the Free Software Foundation.
 *
 * This program is distributed in the hope that it will be useful,
 * but WITHOUT ANY WARRANTY; without even the implied warranty of
 * MERCHANTABILITY or FITNESS FOR A PARTICULAR PURPOSE.  See the
 * GNU General Public License for more details.
 *
 * You should have received a copy of the GNU General Public License
 * along with this program; if not, write to the Free Software
 * Foundation, Inc., 59 Temple Place, Suite 330, Boston, MA 02111-1307 USA
 */
#include <linux/err.h>
#include <linux/init.h>
#include <linux/spinlock.h>
#include <linux/io.h>
#include <linux/of.h>
#include <linux/of_address.h>

#include <asm/cacheflush.h>
#include <asm/hardware/cache-l2x0.h>
#include "cache-aurora-l2.h"

#define CACHE_LINE_SIZE		32

static void __iomem *l2x0_base;
static DEFINE_RAW_SPINLOCK(l2x0_lock);
static u32 l2x0_way_mask;	/* Bitmask of active ways */
static u32 l2x0_size;
static u32 l2x0_cache_id;
static unsigned int l2x0_sets;
static unsigned int l2x0_ways;
static unsigned long sync_reg_offset = L2X0_CACHE_SYNC;
static void pl310_save(void);

/* Aurora don't have the cache ID register available, so we have to
 * pass it though the device tree */
static u32  cache_id_part_number_from_dt;

struct l2x0_regs l2x0_saved_regs;

struct l2x0_of_data {
	void (*setup)(const struct device_node *, u32 *, u32 *);
	void (*save)(void);
	struct outer_cache_fns outer_cache;
};

static bool of_init = false;

static inline bool is_pl310_rev(int rev)
{
	return (l2x0_cache_id &
		(L2X0_CACHE_ID_PART_MASK | L2X0_CACHE_ID_REV_MASK)) ==
			(L2X0_CACHE_ID_PART_L310 | rev);
}

static inline void cache_wait_way(void __iomem *reg, unsigned long mask)
{
	/* wait for cache operation by line or way to complete */
	while (readl_relaxed(reg) & mask)
		cpu_relax();
}

#ifdef CONFIG_CACHE_PL310
static inline void cache_wait(void __iomem *reg, unsigned long mask)
{
	/* cache operations by line are atomic on PL310 */
}
#else
#define cache_wait	cache_wait_way
#endif

static inline void cache_sync(void)
{
	void __iomem *base = l2x0_base;

	writel_relaxed(0, base + sync_reg_offset);
	cache_wait(base + L2X0_CACHE_SYNC, 1);
}

static inline void l2x0_clean_line(unsigned long addr)
{
	void __iomem *base = l2x0_base;
	cache_wait(base + L2X0_CLEAN_LINE_PA, 1);
	writel_relaxed(addr, base + L2X0_CLEAN_LINE_PA);
}

static inline void l2x0_inv_line(unsigned long addr)
{
	void __iomem *base = l2x0_base;
	cache_wait(base + L2X0_INV_LINE_PA, 1);
	writel_relaxed(addr, base + L2X0_INV_LINE_PA);
}

#if defined(CONFIG_PL310_ERRATA_588369) || defined(CONFIG_PL310_ERRATA_727915)
static inline void debug_writel(unsigned long val)
{
	if (outer_cache.set_debug)
		outer_cache.set_debug(val);
}

static void pl310_set_debug(unsigned long val)
{
	writel_relaxed(val, l2x0_base + L2X0_DEBUG_CTRL);
}
#else
/* Optimised out for non-errata case */
static inline void debug_writel(unsigned long val)
{
}

#define pl310_set_debug	NULL
#endif

#ifdef CONFIG_PL310_ERRATA_588369
static inline void l2x0_flush_line(unsigned long addr)
{
	void __iomem *base = l2x0_base;

	/* Clean by PA followed by Invalidate by PA */
	cache_wait(base + L2X0_CLEAN_LINE_PA, 1);
	writel_relaxed(addr, base + L2X0_CLEAN_LINE_PA);
	cache_wait(base + L2X0_INV_LINE_PA, 1);
	writel_relaxed(addr, base + L2X0_INV_LINE_PA);
}
#else

static inline void l2x0_flush_line(unsigned long addr)
{
	void __iomem *base = l2x0_base;
	cache_wait(base + L2X0_CLEAN_INV_LINE_PA, 1);
	writel_relaxed(addr, base + L2X0_CLEAN_INV_LINE_PA);
}
#endif

void l2x0_cache_sync(void)
{
	unsigned long flags;

	raw_spin_lock_irqsave(&l2x0_lock, flags);
	cache_sync();
	raw_spin_unlock_irqrestore(&l2x0_lock, flags);
}

#ifdef CONFIG_PL310_ERRATA_727915
static void l2x0_for_each_set_way(void __iomem *reg)
{
	int set;
	int way;
	unsigned long flags;

	for (way = 0; way < l2x0_ways; way++) {
		raw_spin_lock_irqsave(&l2x0_lock, flags);
		for (set = 0; set < l2x0_sets; set++)
			writel_relaxed((way << 28) | (set << 5), reg);
		cache_sync();
		raw_spin_unlock_irqrestore(&l2x0_lock, flags);
	}
}
#endif

static void __l2x0_flush_all(void)
{
	debug_writel(0x03);
	writel_relaxed(l2x0_way_mask, l2x0_base + L2X0_CLEAN_INV_WAY);
	cache_wait_way(l2x0_base + L2X0_CLEAN_INV_WAY, l2x0_way_mask);
	cache_sync();
	debug_writel(0x00);
}

static void l2x0_flush_all(void)
{
	unsigned long flags;

#ifdef CONFIG_PL310_ERRATA_727915
	if (is_pl310_rev(REV_PL310_R2P0)) {
		l2x0_for_each_set_way(l2x0_base + L2X0_CLEAN_INV_LINE_IDX);
		return;
	}
#endif

	/* clean all ways */
	raw_spin_lock_irqsave(&l2x0_lock, flags);
	__l2x0_flush_all();
	raw_spin_unlock_irqrestore(&l2x0_lock, flags);
}

static void l2x0_clean_all(void)
{
	unsigned long flags;

#ifdef CONFIG_PL310_ERRATA_727915
	if (is_pl310_rev(REV_PL310_R2P0)) {
		l2x0_for_each_set_way(l2x0_base + L2X0_CLEAN_LINE_IDX);
		return;
	}
#endif

	/* clean all ways */
	raw_spin_lock_irqsave(&l2x0_lock, flags);
	debug_writel(0x03);
	writel_relaxed(l2x0_way_mask, l2x0_base + L2X0_CLEAN_WAY);
	cache_wait_way(l2x0_base + L2X0_CLEAN_WAY, l2x0_way_mask);
	cache_sync();
	debug_writel(0x00);
	raw_spin_unlock_irqrestore(&l2x0_lock, flags);
}

static void l2x0_inv_all(void)
{
	unsigned long flags;

	/* invalidate all ways */
	raw_spin_lock_irqsave(&l2x0_lock, flags);
	/* Invalidating when L2 is enabled is a nono */
	BUG_ON(readl(l2x0_base + L2X0_CTRL) & L2X0_CTRL_EN);
	writel_relaxed(l2x0_way_mask, l2x0_base + L2X0_INV_WAY);
	cache_wait_way(l2x0_base + L2X0_INV_WAY, l2x0_way_mask);
	cache_sync();
	raw_spin_unlock_irqrestore(&l2x0_lock, flags);
}

static void l2x0_inv_range(unsigned long start, unsigned long end)
{
	void __iomem *base = l2x0_base;
	unsigned long flags;

	raw_spin_lock_irqsave(&l2x0_lock, flags);
	if (start & (CACHE_LINE_SIZE - 1)) {
		start &= ~(CACHE_LINE_SIZE - 1);
		debug_writel(0x03);
		l2x0_flush_line(start);
		debug_writel(0x00);
		start += CACHE_LINE_SIZE;
	}

	if (end & (CACHE_LINE_SIZE - 1)) {
		end &= ~(CACHE_LINE_SIZE - 1);
		debug_writel(0x03);
		l2x0_flush_line(end);
		debug_writel(0x00);
	}

	while (start < end) {
		unsigned long blk_end = start + min(end - start, 4096UL);

		while (start < blk_end) {
			l2x0_inv_line(start);
			start += CACHE_LINE_SIZE;
		}

		if (blk_end < end) {
			raw_spin_unlock_irqrestore(&l2x0_lock, flags);
			raw_spin_lock_irqsave(&l2x0_lock, flags);
		}
	}
	cache_wait(base + L2X0_INV_LINE_PA, 1);
	cache_sync();
	raw_spin_unlock_irqrestore(&l2x0_lock, flags);
}

static void l2x0_clean_range(unsigned long start, unsigned long end)
{
	void __iomem *base = l2x0_base;
	unsigned long flags;

	if ((end - start) >= l2x0_size) {
		l2x0_clean_all();
		return;
	}

	raw_spin_lock_irqsave(&l2x0_lock, flags);
	start &= ~(CACHE_LINE_SIZE - 1);
	while (start < end) {
		unsigned long blk_end = start + min(end - start, 4096UL);

		while (start < blk_end) {
			l2x0_clean_line(start);
			start += CACHE_LINE_SIZE;
		}

		if (blk_end < end) {
			raw_spin_unlock_irqrestore(&l2x0_lock, flags);
			raw_spin_lock_irqsave(&l2x0_lock, flags);
		}
	}
	cache_wait(base + L2X0_CLEAN_LINE_PA, 1);
	cache_sync();
	raw_spin_unlock_irqrestore(&l2x0_lock, flags);
}

static void l2x0_flush_range(unsigned long start, unsigned long end)
{
	void __iomem *base = l2x0_base;
	unsigned long flags;

	if ((end - start) >= l2x0_size) {
		l2x0_flush_all();
		return;
	}

	raw_spin_lock_irqsave(&l2x0_lock, flags);
	start &= ~(CACHE_LINE_SIZE - 1);
	while (start < end) {
		unsigned long blk_end = start + min(end - start, 4096UL);

		debug_writel(0x03);
		while (start < blk_end) {
			l2x0_flush_line(start);
			start += CACHE_LINE_SIZE;
		}
		debug_writel(0x00);

		if (blk_end < end) {
			raw_spin_unlock_irqrestore(&l2x0_lock, flags);
			raw_spin_lock_irqsave(&l2x0_lock, flags);
		}
	}
	cache_wait(base + L2X0_CLEAN_INV_LINE_PA, 1);
	cache_sync();
	raw_spin_unlock_irqrestore(&l2x0_lock, flags);
}

static void l2x0_disable(void)
{
	unsigned long flags;

	raw_spin_lock_irqsave(&l2x0_lock, flags);
	__l2x0_flush_all();
	writel_relaxed(0, l2x0_base + L2X0_CTRL);
	dsb();
	raw_spin_unlock_irqrestore(&l2x0_lock, flags);
}

static void l2x0_unlock(u32 cache_id)
{
	int lockregs;
	int i;

	switch (cache_id & L2X0_CACHE_ID_PART_MASK) {
	case L2X0_CACHE_ID_PART_L310:
		lockregs = 8;
		break;
	case AURORA_CACHE_ID:
		lockregs = 4;
		break;
	default:
		/* L210 and unknown types */
		lockregs = 1;
		break;
	}

	for (i = 0; i < lockregs; i++) {
		writel_relaxed(0x0, l2x0_base + L2X0_LOCKDOWN_WAY_D_BASE +
			       i * L2X0_LOCKDOWN_STRIDE);
		writel_relaxed(0x0, l2x0_base + L2X0_LOCKDOWN_WAY_I_BASE +
			       i * L2X0_LOCKDOWN_STRIDE);
	}
}

void __init l2x0_init(void __iomem *base, u32 aux_val, u32 aux_mask)
{
	u32 aux;
	u32 way_size = 0;
	int way_size_shift = L2X0_WAY_SIZE_SHIFT;
	const char *type;

	l2x0_base = base;
	if (cache_id_part_number_from_dt)
		l2x0_cache_id = cache_id_part_number_from_dt;
	else
		l2x0_cache_id = readl_relaxed(l2x0_base + L2X0_CACHE_ID);
	aux = readl_relaxed(l2x0_base + L2X0_AUX_CTRL);

	aux &= aux_mask;
	aux |= aux_val;

	/* Determine the number of ways */
	switch (l2x0_cache_id & L2X0_CACHE_ID_PART_MASK) {
	case L2X0_CACHE_ID_PART_L310:
		if (aux & (1 << 16))
			l2x0_ways = 16;
		else
			l2x0_ways = 8;
		type = "L310";
#ifdef CONFIG_PL310_ERRATA_753970
		/* Unmapped register. */
		sync_reg_offset = L2X0_DUMMY_REG;
#endif
		if ((l2x0_cache_id & L2X0_CACHE_ID_RTL_MASK) <= L2X0_CACHE_ID_RTL_R3P0)
			outer_cache.set_debug = pl310_set_debug;
		break;
	case L2X0_CACHE_ID_PART_L210:
		l2x0_ways = (aux >> 13) & 0xf;
		type = "L210";
		break;

	case AURORA_CACHE_ID:
		sync_reg_offset = AURORA_SYNC_REG;
		l2x0_ways = (aux >> 13) & 0xf;
		l2x0_ways = 2 << ((l2x0_ways + 1) >> 2);
		way_size_shift = AURORA_WAY_SIZE_SHIFT;
		type = "Aurora";
		break;
	default:
		/* Assume unknown chips have 8 ways */
		l2x0_ways = 8;
		type = "L2x0 series";
		break;
	}

	l2x0_way_mask = (1 << l2x0_ways) - 1;

	/*
	 * L2 cache Size =  Way size * Number of ways
	 */
	way_size = (aux & L2X0_AUX_CTRL_WAY_SIZE_MASK) >> 17;
	way_size = SZ_1K << (way_size + way_size_shift);

	l2x0_size = l2x0_ways * way_size;
	l2x0_sets = way_size / CACHE_LINE_SIZE;

	/*
	 * Check if l2x0 controller is already enabled.
	 * If you are booting from non-secure mode
	 * accessing the below registers will fault.
	 */
	if (!(readl_relaxed(l2x0_base + L2X0_CTRL) & L2X0_CTRL_EN)) {
		/* Make sure that I&D is not locked down when starting */
		l2x0_unlock(l2x0_cache_id);

		/* l2x0 controller is disabled */
		writel_relaxed(aux, l2x0_base + L2X0_AUX_CTRL);

		l2x0_inv_all();

		/* enable L2X0 */
		writel_relaxed(L2X0_CTRL_EN, l2x0_base + L2X0_CTRL);
	}

	/* Re-read it in case some bits are reserved. */
	aux = readl_relaxed(l2x0_base + L2X0_AUX_CTRL);

	/* Save the value for resuming. */
	l2x0_saved_regs.aux_ctrl = aux;

	if (!of_init) {
		outer_cache.inv_range = l2x0_inv_range;
		outer_cache.clean_range = l2x0_clean_range;
		outer_cache.flush_range = l2x0_flush_range;
		outer_cache.sync = l2x0_cache_sync;
		outer_cache.flush_all = l2x0_flush_all;
		outer_cache.inv_all = l2x0_inv_all;
		outer_cache.disable = l2x0_disable;
	}

	printk(KERN_INFO "%s cache controller enabled\n", type);
	printk(KERN_INFO "l2x0: %d ways, CACHE_ID 0x%08x, AUX_CTRL 0x%08x, Cache size: %d B\n",
<<<<<<< HEAD
			ways, cache_id, aux, l2x0_size);

	/* Save the L2X0 contents, as they are not modified else where */
	pl310_save();
=======
			l2x0_ways, l2x0_cache_id, aux, l2x0_size);
>>>>>>> 969b6fc4
}

#ifdef CONFIG_OF
static int l2_wt_override;

/*
 * Note that the end addresses passed to Linux primitives are
 * noninclusive, while the hardware cache range operations use
 * inclusive start and end addresses.
 */
static unsigned long calc_range_end(unsigned long start, unsigned long end)
{
	/*
	 * Limit the number of cache lines processed at once,
	 * since cache range operations stall the CPU pipeline
	 * until completion.
	 */
	if (end > start + MAX_RANGE_SIZE)
		end = start + MAX_RANGE_SIZE;

	/*
	 * Cache range operations can't straddle a page boundary.
	 */
	if (end > PAGE_ALIGN(start+1))
		end = PAGE_ALIGN(start+1);

	return end;
}

/*
 * Make sure 'start' and 'end' reference the same page, as L2 is PIPT
 * and range operations only do a TLB lookup on the start address.
 */
static void aurora_pa_range(unsigned long start, unsigned long end,
			unsigned long offset)
{
	unsigned long flags;

	raw_spin_lock_irqsave(&l2x0_lock, flags);
	writel_relaxed(start, l2x0_base + AURORA_RANGE_BASE_ADDR_REG);
	writel_relaxed(end, l2x0_base + offset);
	raw_spin_unlock_irqrestore(&l2x0_lock, flags);

	cache_sync();
}

static void aurora_inv_range(unsigned long start, unsigned long end)
{
	/*
	 * round start and end adresses up to cache line size
	 */
	start &= ~(CACHE_LINE_SIZE - 1);
	end = ALIGN(end, CACHE_LINE_SIZE);

	/*
	 * Invalidate all full cache lines between 'start' and 'end'.
	 */
	while (start < end) {
		unsigned long range_end = calc_range_end(start, end);
		aurora_pa_range(start, range_end - CACHE_LINE_SIZE,
				AURORA_INVAL_RANGE_REG);
		start = range_end;
	}
}

static void aurora_clean_range(unsigned long start, unsigned long end)
{
	/*
	 * If L2 is forced to WT, the L2 will always be clean and we
	 * don't need to do anything here.
	 */
	if (!l2_wt_override) {
		start &= ~(CACHE_LINE_SIZE - 1);
		end = ALIGN(end, CACHE_LINE_SIZE);
		while (start != end) {
			unsigned long range_end = calc_range_end(start, end);
			aurora_pa_range(start, range_end - CACHE_LINE_SIZE,
					AURORA_CLEAN_RANGE_REG);
			start = range_end;
		}
	}
}

static void aurora_flush_range(unsigned long start, unsigned long end)
{
	start &= ~(CACHE_LINE_SIZE - 1);
	end = ALIGN(end, CACHE_LINE_SIZE);
	while (start != end) {
		unsigned long range_end = calc_range_end(start, end);
		/*
		 * If L2 is forced to WT, the L2 will always be clean and we
		 * just need to invalidate.
		 */
		if (l2_wt_override)
			aurora_pa_range(start, range_end - CACHE_LINE_SIZE,
							AURORA_INVAL_RANGE_REG);
		else
			aurora_pa_range(start, range_end - CACHE_LINE_SIZE,
							AURORA_FLUSH_RANGE_REG);
		start = range_end;
	}
}

static void __init l2x0_of_setup(const struct device_node *np,
				 u32 *aux_val, u32 *aux_mask)
{
	u32 data[2] = { 0, 0 };
	u32 tag = 0;
	u32 dirty = 0;
	u32 val = 0, mask = 0;

	of_property_read_u32(np, "arm,tag-latency", &tag);
	if (tag) {
		mask |= L2X0_AUX_CTRL_TAG_LATENCY_MASK;
		val |= (tag - 1) << L2X0_AUX_CTRL_TAG_LATENCY_SHIFT;
	}

	of_property_read_u32_array(np, "arm,data-latency",
				   data, ARRAY_SIZE(data));
	if (data[0] && data[1]) {
		mask |= L2X0_AUX_CTRL_DATA_RD_LATENCY_MASK |
			L2X0_AUX_CTRL_DATA_WR_LATENCY_MASK;
		val |= ((data[0] - 1) << L2X0_AUX_CTRL_DATA_RD_LATENCY_SHIFT) |
		       ((data[1] - 1) << L2X0_AUX_CTRL_DATA_WR_LATENCY_SHIFT);
	}

	of_property_read_u32(np, "arm,dirty-latency", &dirty);
	if (dirty) {
		mask |= L2X0_AUX_CTRL_DIRTY_LATENCY_MASK;
		val |= (dirty - 1) << L2X0_AUX_CTRL_DIRTY_LATENCY_SHIFT;
	}

	*aux_val &= ~mask;
	*aux_val |= val;
	*aux_mask &= ~mask;
}

static void __init pl310_of_setup(const struct device_node *np,
				  u32 *aux_val, u32 *aux_mask)
{
	u32 data[3] = { 0, 0, 0 };
	u32 tag[3] = { 0, 0, 0 };
	u32 filter[2] = { 0, 0 };

	of_property_read_u32_array(np, "arm,tag-latency", tag, ARRAY_SIZE(tag));
	if (tag[0] && tag[1] && tag[2])
		writel_relaxed(
			((tag[0] - 1) << L2X0_LATENCY_CTRL_RD_SHIFT) |
			((tag[1] - 1) << L2X0_LATENCY_CTRL_WR_SHIFT) |
			((tag[2] - 1) << L2X0_LATENCY_CTRL_SETUP_SHIFT),
			l2x0_base + L2X0_TAG_LATENCY_CTRL);

	of_property_read_u32_array(np, "arm,data-latency",
				   data, ARRAY_SIZE(data));
	if (data[0] && data[1] && data[2])
		writel_relaxed(
			((data[0] - 1) << L2X0_LATENCY_CTRL_RD_SHIFT) |
			((data[1] - 1) << L2X0_LATENCY_CTRL_WR_SHIFT) |
			((data[2] - 1) << L2X0_LATENCY_CTRL_SETUP_SHIFT),
			l2x0_base + L2X0_DATA_LATENCY_CTRL);

	of_property_read_u32_array(np, "arm,filter-ranges",
				   filter, ARRAY_SIZE(filter));
	if (filter[1]) {
		writel_relaxed(ALIGN(filter[0] + filter[1], SZ_1M),
			       l2x0_base + L2X0_ADDR_FILTER_END);
		writel_relaxed((filter[0] & ~(SZ_1M - 1)) | L2X0_ADDR_FILTER_EN,
			       l2x0_base + L2X0_ADDR_FILTER_START);
	}
}
#endif

static void pl310_save(void)
{
	u32 l2x0_revision = readl_relaxed(l2x0_base + L2X0_CACHE_ID) &
		L2X0_CACHE_ID_RTL_MASK;

	l2x0_saved_regs.tag_latency = readl_relaxed(l2x0_base +
		L2X0_TAG_LATENCY_CTRL);
	l2x0_saved_regs.data_latency = readl_relaxed(l2x0_base +
		L2X0_DATA_LATENCY_CTRL);
	l2x0_saved_regs.filter_end = readl_relaxed(l2x0_base +
		L2X0_ADDR_FILTER_END);
	l2x0_saved_regs.filter_start = readl_relaxed(l2x0_base +
		L2X0_ADDR_FILTER_START);

	if (l2x0_revision >= L2X0_CACHE_ID_RTL_R2P0) {
		/*
		 * From r2p0, there is Prefetch offset/control register
		 */
		l2x0_saved_regs.prefetch_ctrl = readl_relaxed(l2x0_base +
			L2X0_PREFETCH_CTRL);
		/*
		 * From r3p0, there is Power control register
		 */
		if (l2x0_revision >= L2X0_CACHE_ID_RTL_R3P0)
			l2x0_saved_regs.pwr_ctrl = readl_relaxed(l2x0_base +
				L2X0_POWER_CTRL);
	}
}

static void aurora_save(void)
{
	l2x0_saved_regs.ctrl = readl_relaxed(l2x0_base + L2X0_CTRL);
	l2x0_saved_regs.aux_ctrl = readl_relaxed(l2x0_base + L2X0_AUX_CTRL);
}

static void l2x0_resume(void)
{
	if (!(readl_relaxed(l2x0_base + L2X0_CTRL) & L2X0_CTRL_EN)) {
		/* restore aux ctrl and enable l2 */
		l2x0_unlock(readl_relaxed(l2x0_base + L2X0_CACHE_ID));

		writel_relaxed(l2x0_saved_regs.aux_ctrl, l2x0_base +
			L2X0_AUX_CTRL);

		l2x0_inv_all();

		writel_relaxed(L2X0_CTRL_EN, l2x0_base + L2X0_CTRL);
	}
}

static void pl310_resume(void)
{
	u32 l2x0_revision;

	if (!(readl_relaxed(l2x0_base + L2X0_CTRL) & L2X0_CTRL_EN)) {
		/* restore pl310 setup */
		writel_relaxed(l2x0_saved_regs.tag_latency,
			l2x0_base + L2X0_TAG_LATENCY_CTRL);
		writel_relaxed(l2x0_saved_regs.data_latency,
			l2x0_base + L2X0_DATA_LATENCY_CTRL);
		writel_relaxed(l2x0_saved_regs.filter_end,
			l2x0_base + L2X0_ADDR_FILTER_END);
		writel_relaxed(l2x0_saved_regs.filter_start,
			l2x0_base + L2X0_ADDR_FILTER_START);

		l2x0_revision = readl_relaxed(l2x0_base + L2X0_CACHE_ID) &
			L2X0_CACHE_ID_RTL_MASK;

		if (l2x0_revision >= L2X0_CACHE_ID_RTL_R2P0) {
			writel_relaxed(l2x0_saved_regs.prefetch_ctrl,
				l2x0_base + L2X0_PREFETCH_CTRL);
			if (l2x0_revision >= L2X0_CACHE_ID_RTL_R3P0)
				writel_relaxed(l2x0_saved_regs.pwr_ctrl,
					l2x0_base + L2X0_POWER_CTRL);
		}
	}

	l2x0_resume();
}

static void aurora_resume(void)
{
	if (!(readl(l2x0_base + L2X0_CTRL) & L2X0_CTRL_EN)) {
		writel_relaxed(l2x0_saved_regs.aux_ctrl,
				l2x0_base + L2X0_AUX_CTRL);
		writel_relaxed(l2x0_saved_regs.ctrl, l2x0_base + L2X0_CTRL);
	}
}

static void __init aurora_broadcast_l2_commands(void)
{
	__u32 u;
	/* Enable Broadcasting of cache commands to L2*/
	__asm__ __volatile__("mrc p15, 1, %0, c15, c2, 0" : "=r"(u));
	u |= AURORA_CTRL_FW;		/* Set the FW bit */
	__asm__ __volatile__("mcr p15, 1, %0, c15, c2, 0\n" : : "r"(u));
	isb();
}

#ifdef CONFIG_OF
static void __init aurora_of_setup(const struct device_node *np,
				u32 *aux_val, u32 *aux_mask)
{
	u32 val = AURORA_ACR_REPLACEMENT_TYPE_SEMIPLRU;
	u32 mask =  AURORA_ACR_REPLACEMENT_MASK;

	of_property_read_u32(np, "cache-id-part",
			&cache_id_part_number_from_dt);

	/* Determine and save the write policy */
	l2_wt_override = of_property_read_bool(np, "wt-override");

	if (l2_wt_override) {
		val |= AURORA_ACR_FORCE_WRITE_THRO_POLICY;
		mask |= AURORA_ACR_FORCE_WRITE_POLICY_MASK;
	}

	*aux_val &= ~mask;
	*aux_val |= val;
	*aux_mask &= ~mask;
}

static const struct l2x0_of_data pl310_data = {
	.setup = pl310_of_setup,
	.save  = pl310_save,
	.outer_cache = {
		.resume      = pl310_resume,
		.inv_range   = l2x0_inv_range,
		.clean_range = l2x0_clean_range,
		.flush_range = l2x0_flush_range,
		.sync        = l2x0_cache_sync,
		.flush_all   = l2x0_flush_all,
		.inv_all     = l2x0_inv_all,
		.disable     = l2x0_disable,
	},
};

static const struct l2x0_of_data l2x0_data = {
	.setup = l2x0_of_setup,
	.save  = NULL,
	.outer_cache = {
		.resume      = l2x0_resume,
		.inv_range   = l2x0_inv_range,
		.clean_range = l2x0_clean_range,
		.flush_range = l2x0_flush_range,
		.sync        = l2x0_cache_sync,
		.flush_all   = l2x0_flush_all,
		.inv_all     = l2x0_inv_all,
		.disable     = l2x0_disable,
	},
};

static const struct l2x0_of_data aurora_with_outer_data = {
	.setup = aurora_of_setup,
	.save  = aurora_save,
	.outer_cache = {
		.resume      = aurora_resume,
		.inv_range   = aurora_inv_range,
		.clean_range = aurora_clean_range,
		.flush_range = aurora_flush_range,
		.sync        = l2x0_cache_sync,
		.flush_all   = l2x0_flush_all,
		.inv_all     = l2x0_inv_all,
		.disable     = l2x0_disable,
	},
};

static const struct l2x0_of_data aurora_no_outer_data = {
	.setup = aurora_of_setup,
	.save  = aurora_save,
	.outer_cache = {
		.resume      = aurora_resume,
	},
};

static const struct of_device_id l2x0_ids[] __initconst = {
	{ .compatible = "arm,pl310-cache", .data = (void *)&pl310_data },
	{ .compatible = "arm,l220-cache", .data = (void *)&l2x0_data },
	{ .compatible = "arm,l210-cache", .data = (void *)&l2x0_data },
	{ .compatible = "marvell,aurora-system-cache",
	  .data = (void *)&aurora_no_outer_data},
	{ .compatible = "marvell,aurora-outer-cache",
	  .data = (void *)&aurora_with_outer_data},
	{}
};

int __init l2x0_of_init(u32 aux_val, u32 aux_mask)
{
	struct device_node *np;
	const struct l2x0_of_data *data;
	struct resource res;

	np = of_find_matching_node(NULL, l2x0_ids);
	if (!np)
		return -ENODEV;

	if (of_address_to_resource(np, 0, &res))
		return -ENODEV;

	l2x0_base = ioremap(res.start, resource_size(&res));
	if (!l2x0_base)
		return -ENOMEM;

	l2x0_saved_regs.phy_base = res.start;

	data = of_match_node(l2x0_ids, np)->data;

	/* L2 configuration can only be changed if the cache is disabled */
	if (!(readl_relaxed(l2x0_base + L2X0_CTRL) & L2X0_CTRL_EN)) {
		if (data->setup)
			data->setup(np, &aux_val, &aux_mask);

		/* For aurora cache in no outer mode select the
		 * correct mode using the coprocessor*/
		if (data == &aurora_no_outer_data)
			aurora_broadcast_l2_commands();
	}

	if (data->save)
		data->save();

	of_init = true;
	memcpy(&outer_cache, &data->outer_cache, sizeof(outer_cache));
	l2x0_init(l2x0_base, aux_val, aux_mask);

	return 0;
}
#endif

void l2cc_suspend(void)
{
	l2x0_disable();
	dmb();
}

void l2cc_resume(void)
{
	pl310_resume();
	dmb();
}<|MERGE_RESOLUTION|>--- conflicted
+++ resolved
@@ -463,14 +463,10 @@
 
 	printk(KERN_INFO "%s cache controller enabled\n", type);
 	printk(KERN_INFO "l2x0: %d ways, CACHE_ID 0x%08x, AUX_CTRL 0x%08x, Cache size: %d B\n",
-<<<<<<< HEAD
-			ways, cache_id, aux, l2x0_size);
+			l2x0_ways, l2x0_cache_id, aux, l2x0_size);
 
 	/* Save the L2X0 contents, as they are not modified else where */
 	pl310_save();
-=======
-			l2x0_ways, l2x0_cache_id, aux, l2x0_size);
->>>>>>> 969b6fc4
 }
 
 #ifdef CONFIG_OF
