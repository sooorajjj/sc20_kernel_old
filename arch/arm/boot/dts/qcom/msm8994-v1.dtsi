/* Copyright (c) 2014, The Linux Foundation. All rights reserved.
 *
 * This program is free software; you can redistribute it and/or modify
 * it under the terms of the GNU General Public License version 2 and
 * only version 2 as published by the Free Software Foundation.
 *
 * This program is distributed in the hope that it will be useful,
 * but WITHOUT ANY WARRANTY; without even the implied warranty of
 * MERCHANTABILITY or FITNESS FOR A PARTICULAR PURPOSE.  See the
 * GNU General Public License for more details.
 */

/*
 * As a general rule, only version-specific property overrides should be placed
 * inside this file. However, device definitions should be placed inside the
 * msm8994.dtsi file.
 */

#include "msm8994.dtsi"
#include "msm8994-coresight-v1.dtsi"
#include "msm8994-v1-pm.dtsi"

/ {
	model = "Qualcomm Technologies, Inc. MSM 8994";
	compatible = "qcom,msm8994";
	qcom,msm-id = <207 0x10000>;
<<<<<<< HEAD

};

&soc {
	arm64-cpu-erp@f9100000 {
		compatible = "arm,arm64-cpu-erp";
		reg = <0xf9100000 0x1000>;
		reg-names = "cci";
		interrupts = <0 328 0>,
			     <0 329 0>,
			     <0 330 0>,
			     <0 331 0>,
			     <0 22 0>,
			     <1 14 0>;
		interrupt-names = "pri-dbe-irq",
				  "sec-dbe-irq",
				  "pri-ext-irq",
				  "sec-ext-irq",
				  "cci-irq",
				  "sbe-irq";
		qcom,apply-cti-pmu-wa;
		poll-delay-ms = <5000>;
	};

	cpu-pmu {
		compatible = "arm,armv8-pmuv3";
		qcom,irq-is-percpu;
		interrupts = <1 14 0xff00>;
		qcom,apply-cti-pmu-wa;
	};
};

&pm8994_s8 {
	regulator-min-microvolt = <725000>;
	regulator-max-microvolt = <1115000>;
};

&pm8994_s11 {
	regulator-min-microvolt = <725000>;
	regulator-max-microvolt = <1225000>;
};

&ufs1 {
	freq-table-hz =
	<100000000 171430000>, <0 0>, <0 0>, <0 0>, <0 0>, <0 0>, <0 0>, <0 0>, <0 0>;
};

&mem_acc0_vreg_corner {
	regulator-min-microvolt = <1>;
	regulator-max-microvolt = <3>;
	qcom,corner-acc-map = <1 0 0>;
};

&mem_acc1_vreg_corner {
	regulator-min-microvolt = <1>;
	regulator-max-microvolt = <3>;
	qcom,corner-acc-map = <1 0 0>;
};

&apc0_vreg_corner {
	qcom,cpr-fuse-corners = <3>;
	regulator-min-microvolt = <1>;
	regulator-max-microvolt = <9>;
	qcom,vdd-mx-corner-map = <4 5 7>;

	qcom,cpr-voltage-ceiling = <900000 1000000 1115000>;
	qcom,cpr-voltage-floor =   <725000  840000  940000>;

	qcom,cpr-step-quotient = <16>;
	qcom,cpr-timer-cons-up = <0>;
	qcom,cpr-timer-cons-down = <2>;
	qcom,cpr-up-threshold = <2>;
	qcom,cpr-down-threshold = <4>;

	qcom,cpr-fuse-row = <137 0>;
	qcom,cpr-fuse-target-quot = <39 47 55>;
	qcom,cpr-fuse-target-quot-size = <8 8 8>;
	qcom,cpr-fuse-target-quot-scale =
				<0 10>,
				<0 10>,
				<0 10>;
	qcom,cpr-quotient-adjustment = <116 0 73>;
	qcom,cpr-fuse-ro-sel = <82 82 82>;
	qcom,cpr-fuse-init-voltage =
				<138  0 6 0>,
				<138  6 6 0>,
				<138 12 6 0>;
	qcom,cpr-init-voltage-ref = <900000 1000000 1225000>;
	qcom,cpr-init-voltage-step = <10000>;

	qcom,cpr-corner-map = <1 2 2 3 3 3 3 3 3>;
	/delete-property/ qcom,cpr-voltage-ceiling-override;
	qcom,cpr-voltage-floor-override =
			<0xFFFFFFFF 0 725000 800000 840000 860000 860000
				      900000 900000 940000 940000>;

	qcom,cpr-voltage-scaling-factor-max = <0 2000 2000>;
	qcom,cpr-quot-adjust-scaling-factor-max = <2000>;
	qcom,cpr-corner-frequency-map =
			<1 199200000>,
			<2 302400000>,
			<3 384000000>,
			<4 600000000>,
			<5 691200000>,
			<6 768000000>,
			<7 844800000>,
			<8 921600000>,
			<9 940800000>;
	qcom,cpr-speed-bin-max-corners =
			<0xFFFFFFFF 0 1 3 9>;
	qcom,cpr-enable;
};

&apc1_vreg_corner {
	qcom,cpr-fuse-corners = <3>;
	regulator-min-microvolt = <1>;
	regulator-max-microvolt = <8>;
	qcom,vdd-mx-corner-map = <4 5 7>;

	qcom,cpr-voltage-ceiling = <900000 1000000 1225000>;
	qcom,cpr-voltage-floor =   <725000  840000  940000>;

	qcom,cpr-step-quotient = <10>;
	qcom,cpr-timer-cons-up = <0>;
	qcom,cpr-timer-cons-down = <2>;
	qcom,cpr-up-threshold = <2>;
	qcom,cpr-down-threshold = <4>;

	qcom,cpr-fuse-row = <138 0>;
	qcom,cpr-fuse-target-quot = <29 37 45>;
	qcom,cpr-fuse-target-quot-size = <8 8 8>;
	qcom,cpr-fuse-target-quot-scale =
				<0 10>,
				<0 10>,
				<0 10>;
	qcom,cpr-quotient-adjustment = <36 45 0>;
	qcom,cpr-fuse-ro-sel = <72 72 72>;
	qcom,cpr-fuse-init-voltage =
				<138 54 6 0>,
				<138 60 6 0>,
				<139  2 6 0>;
	qcom,cpr-init-voltage-ref = <900000 1000000 1225000>;
	qcom,cpr-init-voltage-step = <10000>;

	qcom,cpr-corner-map = <1 2 2 3 3 3 3 3>;
	/delete-property/ qcom,cpr-voltage-ceiling-override;
	qcom,cpr-voltage-floor-override =
			<0xFFFFFFFF 0 725000 790000 840000 840000 860000
				      890000 920000 940000>;

	qcom,cpr-voltage-scaling-factor-max = <0 2000 2000>;
	qcom,cpr-quot-adjust-scaling-factor-max = <2000>;
	qcom,cpr-corner-frequency-map =
			<1 199200000>,
			<2 302400000>,
			<3 384000000>,
			<4 600000000>,
			<5 691200000>,
			<6 768000000>,
			<7 844800000>,
			<8 921600000>;
	qcom,cpr-speed-bin-max-corners =
			<0xFFFFFFFF 0 1 3 8>;
	qcom,cpr-enable;
=======
};

&soc {
	qcom,usbbam@f9304000 {
		qcom,pipe0 {
			qcom,pipe-connection-type = <1>; /* USB_BAM_PIPE_SYS2BAM */
		};
	};
>>>>>>> 10a84a70
};<|MERGE_RESOLUTION|>--- conflicted
+++ resolved
@@ -24,7 +24,6 @@
 	model = "Qualcomm Technologies, Inc. MSM 8994";
 	compatible = "qcom,msm8994";
 	qcom,msm-id = <207 0x10000>;
-<<<<<<< HEAD
 
 };
 
@@ -189,7 +188,6 @@
 	qcom,cpr-speed-bin-max-corners =
 			<0xFFFFFFFF 0 1 3 8>;
 	qcom,cpr-enable;
-=======
 };
 
 &soc {
@@ -198,5 +196,4 @@
 			qcom,pipe-connection-type = <1>; /* USB_BAM_PIPE_SYS2BAM */
 		};
 	};
->>>>>>> 10a84a70
 };